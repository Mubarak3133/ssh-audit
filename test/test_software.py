#!/usr/bin/env python
# -*- coding: utf-8 -*-
import pytest


# pylint: disable=line-too-long,attribute-defined-outside-init
class TestSoftware(object):
	@pytest.fixture(autouse=True)
	def init(self, ssh_audit):
		self.ssh = ssh_audit.SSH
	
	def test_unknown_software(self):
		ps = lambda x: self.ssh.Software.parse(self.ssh.Banner.parse(x))  # noqa
		assert ps('SSH-1.5') is None
		assert ps('SSH-1.99-AlfaMegaServer') is None
		assert ps('SSH-2.0-BetaMegaServer 0.0.1') is None
	
	def test_openssh_software(self):
		# pylint: disable=too-many-statements
		ps = lambda x: self.ssh.Software.parse(self.ssh.Banner.parse(x))  # noqa
		# common
		s = ps('SSH-2.0-OpenSSH_7.3')
		assert s.vendor is None
		assert s.product == 'OpenSSH'
		assert s.version == '7.3'
		assert s.patch is None
		assert s.os is None
		assert str(s) == 'OpenSSH 7.3'
		assert str(s) == s.display()
		assert s.display(True) == str(s)
		assert s.display(False) == str(s)
		assert repr(s) == '<Software(product=OpenSSH, version=7.3)>'
		# common, portable
		s = ps('SSH-2.0-OpenSSH_7.2p1')
		assert s.vendor is None
		assert s.product == 'OpenSSH'
		assert s.version == '7.2'
		assert s.patch == 'p1'
		assert s.os is None
		assert str(s) == 'OpenSSH 7.2p1'
		assert str(s) == s.display()
		assert s.display(True) == str(s)
		assert s.display(False) == 'OpenSSH 7.2'
		assert repr(s) == '<Software(product=OpenSSH, version=7.2, patch=p1)>'
		# dot instead of underline
		s = ps('SSH-2.0-OpenSSH.6.6')
		assert s.vendor is None
		assert s.product == 'OpenSSH'
		assert s.version == '6.6'
		assert s.patch is None
		assert s.os is None
		assert str(s) == 'OpenSSH 6.6'
		assert str(s) == s.display()
		assert s.display(True) == str(s)
		assert s.display(False) == str(s)
		assert repr(s) == '<Software(product=OpenSSH, version=6.6)>'
		# dash instead of underline
		s = ps('SSH-2.0-OpenSSH-3.9p1')
		assert s.vendor is None
		assert s.product == 'OpenSSH'
		assert s.version == '3.9'
		assert s.patch == 'p1'
		assert s.os is None
		assert str(s) == 'OpenSSH 3.9p1'
		assert str(s) == s.display()
		assert s.display(True) == str(s)
		assert s.display(False) == 'OpenSSH 3.9'
		assert repr(s) == '<Software(product=OpenSSH, version=3.9, patch=p1)>'
		# patch prefix with dash
		s = ps('SSH-2.0-OpenSSH_7.2-hpn14v5')
		assert s.vendor is None
		assert s.product == 'OpenSSH'
		assert s.version == '7.2'
		assert s.patch == 'hpn14v5'
		assert s.os is None
		assert str(s) == 'OpenSSH 7.2 (hpn14v5)'
		assert str(s) == s.display()
		assert s.display(True) == str(s)
		assert s.display(False) == 'OpenSSH 7.2'
		assert repr(s) == '<Software(product=OpenSSH, version=7.2, patch=hpn14v5)>'
		# patch prefix with underline
		s = ps('SSH-1.5-OpenSSH_6.6.1_hpn13v11')
		assert s.vendor is None
		assert s.product == 'OpenSSH'
		assert s.version == '6.6.1'
		assert s.patch == 'hpn13v11'
		assert s.os is None
		assert str(s) == 'OpenSSH 6.6.1 (hpn13v11)'
		assert str(s) == s.display()
		assert s.display(True) == str(s)
		assert s.display(False) == 'OpenSSH 6.6.1'
		assert repr(s) == '<Software(product=OpenSSH, version=6.6.1, patch=hpn13v11)>'
		# patch prefix with dot
		s = ps('SSH-2.0-OpenSSH_5.9.CASPUR')
		assert s.vendor is None
		assert s.product == 'OpenSSH'
		assert s.version == '5.9'
		assert s.patch == 'CASPUR'
		assert s.os is None
		assert str(s) == 'OpenSSH 5.9 (CASPUR)'
		assert str(s) == s.display()
		assert s.display(True) == str(s)
		assert s.display(False) == 'OpenSSH 5.9'
		assert repr(s) == '<Software(product=OpenSSH, version=5.9, patch=CASPUR)>'
	
	def test_dropbear_software(self):
		ps = lambda x: self.ssh.Software.parse(self.ssh.Banner.parse(x))  # noqa
		# common
		s = ps('SSH-2.0-dropbear_2016.74')
		assert s.vendor is None
		assert s.product == 'Dropbear SSH'
		assert s.version == '2016.74'
		assert s.patch is None
		assert s.os is None
		assert str(s) == 'Dropbear SSH 2016.74'
		assert str(s) == s.display()
		assert s.display(True) == str(s)
		assert s.display(False) == str(s)
		assert repr(s) == '<Software(product=Dropbear SSH, version=2016.74)>'
		# common, patch
		s = ps('SSH-2.0-dropbear_0.44test4')
		assert s.vendor is None
		assert s.product == 'Dropbear SSH'
		assert s.version == '0.44'
		assert s.patch == 'test4'
		assert s.os is None
		assert str(s) == 'Dropbear SSH 0.44 (test4)'
		assert str(s) == s.display()
		assert s.display(True) == str(s)
		assert s.display(False) == 'Dropbear SSH 0.44'
		assert repr(s) == '<Software(product=Dropbear SSH, version=0.44, patch=test4)>'
		# patch prefix with dash
		s = ps('SSH-2.0-dropbear_0.44-Freesco-p49')
		assert s.vendor is None
		assert s.product == 'Dropbear SSH'
		assert s.version == '0.44'
		assert s.patch == 'Freesco-p49'
		assert s.os is None
		assert str(s) == 'Dropbear SSH 0.44 (Freesco-p49)'
		assert str(s) == s.display()
		assert s.display(True) == str(s)
		assert s.display(False) == 'Dropbear SSH 0.44'
		assert repr(s) == '<Software(product=Dropbear SSH, version=0.44, patch=Freesco-p49)>'
		# patch prefix with underline
		s = ps('SSH-2.0-dropbear_2014.66_agbn_1')
		assert s.vendor is None
		assert s.product == 'Dropbear SSH'
		assert s.version == '2014.66'
		assert s.patch == 'agbn_1'
		assert s.os is None
		assert str(s) == 'Dropbear SSH 2014.66 (agbn_1)'
		assert str(s) == s.display()
		assert s.display(True) == str(s)
		assert s.display(False) == 'Dropbear SSH 2014.66'
		assert repr(s) == '<Software(product=Dropbear SSH, version=2014.66, patch=agbn_1)>'
	
	def test_libssh_software(self):
		ps = lambda x: self.ssh.Software.parse(self.ssh.Banner.parse(x))  # noqa
		# common
		s = ps('SSH-2.0-libssh-0.2')
		assert s.vendor is None
		assert s.product == 'libssh'
		assert s.version == '0.2'
		assert s.patch is None
		assert s.os is None
		assert str(s) == 'libssh 0.2'
		assert str(s) == s.display()
		assert s.display(True) == str(s)
		assert s.display(False) == str(s)
		assert repr(s) == '<Software(product=libssh, version=0.2)>'
		s = ps('SSH-2.0-libssh-0.7.3')
		assert s.vendor is None
		assert s.product == 'libssh'
		assert s.version == '0.7.3'
		assert s.patch is None
		assert s.os is None
		assert str(s) == 'libssh 0.7.3'
		assert str(s) == s.display()
		assert s.display(True) == str(s)
		assert s.display(False) == str(s)
		assert repr(s) == '<Software(product=libssh, version=0.7.3)>'
	
	def test_romsshell_software(self):
		ps = lambda x: self.ssh.Software.parse(self.ssh.Banner.parse(x))  # noqa
		# common
		s = ps('SSH-2.0-RomSShell_5.40')
		assert s.vendor == 'Allegro Software'
		assert s.product == 'RomSShell'
		assert s.version == '5.40'
		assert s.patch is None
		assert s.os is None
		assert str(s) == 'Allegro Software RomSShell 5.40'
		assert str(s) == s.display()
		assert s.display(True) == str(s)
		assert s.display(False) == str(s)
		assert repr(s) == '<Software(vendor=Allegro Software, product=RomSShell, version=5.40)>'
	
	def test_hp_ilo_software(self):
		ps = lambda x: self.ssh.Software.parse(self.ssh.Banner.parse(x))  # noqa
		# common
		s = ps('SSH-2.0-mpSSH_0.2.1')
		assert s.vendor == 'HP'
		assert s.product == 'iLO (Integrated Lights-Out) sshd'
		assert s.version == '0.2.1'
		assert s.patch is None
		assert s.os is None
		assert str(s) == 'HP iLO (Integrated Lights-Out) sshd 0.2.1'
		assert str(s) == s.display()
		assert s.display(True) == str(s)
		assert s.display(False) == str(s)
		assert repr(s) == '<Software(vendor=HP, product=iLO (Integrated Lights-Out) sshd, version=0.2.1)>'
	
	def test_cisco_software(self):
		ps = lambda x: self.ssh.Software.parse(self.ssh.Banner.parse(x))  # noqa
		# common
		s = ps('SSH-1.5-Cisco-1.25')
		assert s.vendor == 'Cisco'
		assert s.product == 'IOS/PIX sshd'
		assert s.version == '1.25'
		assert s.patch is None
		assert s.os is None
		assert str(s) == 'Cisco IOS/PIX sshd 1.25'
		assert str(s) == s.display()
		assert s.display(True) == str(s)
		assert s.display(False) == str(s)
		assert repr(s) == '<Software(vendor=Cisco, product=IOS/PIX sshd, version=1.25)>'
	
	def test_software_os(self):
<<<<<<< HEAD
		ps = lambda x: self.ssh.Software.parse(self.ssh.Banner.parse(x))
=======
		ps = lambda x: self.ssh.Software.parse(self.ssh.Banner.parse(x))  # noqa
>>>>>>> 4fbd339c
		# unknown
		s = ps('SSH-2.0-OpenSSH_3.7.1 MegaOperatingSystem 123')
		assert s.os is None
		# NetBSD
		s = ps('SSH-1.99-OpenSSH_2.5.1 NetBSD_Secure_Shell-20010614')
		assert s.os == 'NetBSD (2001-06-14)'
		assert str(s) == 'OpenSSH 2.5.1 running on NetBSD (2001-06-14)'
		assert repr(s) == '<Software(product=OpenSSH, version=2.5.1, os=NetBSD (2001-06-14))>'
		s = ps('SSH-1.99-OpenSSH_5.0 NetBSD_Secure_Shell-20080403+-hpn13v1')
		assert s.os == 'NetBSD (2008-04-03)'
		assert str(s) == 'OpenSSH 5.0 running on NetBSD (2008-04-03)'
		assert repr(s) == '<Software(product=OpenSSH, version=5.0, os=NetBSD (2008-04-03))>'
		s = ps('SSH-2.0-OpenSSH_6.6.1_hpn13v11 NetBSD-20100308')
		assert s.os == 'NetBSD (2010-03-08)'
		assert str(s) == 'OpenSSH 6.6.1 (hpn13v11) running on NetBSD (2010-03-08)'
		assert repr(s) == '<Software(product=OpenSSH, version=6.6.1, patch=hpn13v11, os=NetBSD (2010-03-08))>'
		s = ps('SSH-2.0-OpenSSH_4.4 NetBSD')
		assert s.os == 'NetBSD'
		assert str(s) == 'OpenSSH 4.4 running on NetBSD'
		assert repr(s) == '<Software(product=OpenSSH, version=4.4, os=NetBSD)>'
		s = ps('SSH-2.0-OpenSSH_3.0.2 NetBSD Secure Shell')
		assert s.os == 'NetBSD'
		assert str(s) == 'OpenSSH 3.0.2 running on NetBSD'
		assert repr(s) == '<Software(product=OpenSSH, version=3.0.2, os=NetBSD)>'
		# FreeBSD
		s = ps('SSH-2.0-OpenSSH_7.2 FreeBSD-20160310')
		assert s.os == 'FreeBSD (2016-03-10)'
		assert str(s) == 'OpenSSH 7.2 running on FreeBSD (2016-03-10)'
		assert repr(s) == '<Software(product=OpenSSH, version=7.2, os=FreeBSD (2016-03-10))>'
		s = ps('SSH-1.99-OpenSSH_2.9 FreeBSD localisations 20020307')
		assert s.os == 'FreeBSD (2002-03-07)'
		assert str(s) == 'OpenSSH 2.9 running on FreeBSD (2002-03-07)'
		assert repr(s) == '<Software(product=OpenSSH, version=2.9, os=FreeBSD (2002-03-07))>'
		s = ps('SSH-2.0-OpenSSH_2.3.0 green@FreeBSD.org 20010321')
		assert s.os == 'FreeBSD (2001-03-21)'
		assert str(s) == 'OpenSSH 2.3.0 running on FreeBSD (2001-03-21)'
		assert repr(s) == '<Software(product=OpenSSH, version=2.3.0, os=FreeBSD (2001-03-21))>'
		s = ps('SSH-1.99-OpenSSH_4.4p1 FreeBSD-openssh-portable-overwrite-base-4.4.p1_1,1')
		assert s.os == 'FreeBSD'
		assert str(s) == 'OpenSSH 4.4p1 running on FreeBSD'
		assert repr(s) == '<Software(product=OpenSSH, version=4.4, patch=p1, os=FreeBSD)>'
		s = ps('SSH-2.0-OpenSSH_7.2-OVH-rescue FreeBSD')
		assert s.os == 'FreeBSD'
		assert str(s) == 'OpenSSH 7.2 (OVH-rescue) running on FreeBSD'
		assert repr(s) == '<Software(product=OpenSSH, version=7.2, patch=OVH-rescue, os=FreeBSD)>'
		# Windows
		s = ps('SSH-2.0-OpenSSH_3.7.1 in RemotelyAnywhere 5.21.422')
		assert s.os == 'Microsoft Windows (RemotelyAnywhere 5.21.422)'
		assert str(s) == 'OpenSSH 3.7.1 running on Microsoft Windows (RemotelyAnywhere 5.21.422)'
		assert repr(s) == '<Software(product=OpenSSH, version=3.7.1, os=Microsoft Windows (RemotelyAnywhere 5.21.422))>'
		s = ps('SSH-2.0-OpenSSH_3.8 in DesktopAuthority 7.1.091')
		assert s.os == 'Microsoft Windows (DesktopAuthority 7.1.091)'
		assert str(s) == 'OpenSSH 3.8 running on Microsoft Windows (DesktopAuthority 7.1.091)'
		assert repr(s) == '<Software(product=OpenSSH, version=3.8, os=Microsoft Windows (DesktopAuthority 7.1.091))>'
		s = ps('SSH-2.0-OpenSSH_3.8 in RemoteSupportManager 1.0.023')
		assert s.os == 'Microsoft Windows (RemoteSupportManager 1.0.023)'
		assert str(s) == 'OpenSSH 3.8 running on Microsoft Windows (RemoteSupportManager 1.0.023)'
		assert repr(s) == '<Software(product=OpenSSH, version=3.8, os=Microsoft Windows (RemoteSupportManager 1.0.023))>'<|MERGE_RESOLUTION|>--- conflicted
+++ resolved
@@ -226,11 +226,7 @@
 		assert repr(s) == '<Software(vendor=Cisco, product=IOS/PIX sshd, version=1.25)>'
 	
 	def test_software_os(self):
-<<<<<<< HEAD
-		ps = lambda x: self.ssh.Software.parse(self.ssh.Banner.parse(x))
-=======
-		ps = lambda x: self.ssh.Software.parse(self.ssh.Banner.parse(x))  # noqa
->>>>>>> 4fbd339c
+		ps = lambda x: self.ssh.Software.parse(self.ssh.Banner.parse(x))  # noqa
 		# unknown
 		s = ps('SSH-2.0-OpenSSH_3.7.1 MegaOperatingSystem 123')
 		assert s.os is None
