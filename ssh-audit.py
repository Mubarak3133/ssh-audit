#!/usr/bin/env python
# -*- coding: utf-8 -*-
"""
   The MIT License (MIT)
   
   Copyright (C) 2016 Andris Raugulis (moo@arthepsy.eu)
   
   Permission is hereby granted, free of charge, to any person obtaining a copy
   of this software and associated documentation files (the "Software"), to deal
   in the Software without restriction, including without limitation the rights
   to use, copy, modify, merge, publish, distribute, sublicense, and/or sell
   copies of the Software, and to permit persons to whom the Software is
   furnished to do so, subject to the following conditions:
   
   The above copyright notice and this permission notice shall be included in
   all copies or substantial portions of the Software.
   
   THE SOFTWARE IS PROVIDED "AS IS", WITHOUT WARRANTY OF ANY KIND, EXPRESS OR
   IMPLIED, INCLUDING BUT NOT LIMITED TO THE WARRANTIES OF MERCHANTABILITY,
   FITNESS FOR A PARTICULAR PURPOSE AND NONINFRINGEMENT. IN NO EVENT SHALL THE
   AUTHORS OR COPYRIGHT HOLDERS BE LIABLE FOR ANY CLAIM, DAMAGES OR OTHER
   LIABILITY, WHETHER IN AN ACTION OF CONTRACT, TORT OR OTHERWISE, ARISING FROM,
   OUT OF OR IN CONNECTION WITH THE SOFTWARE OR THE USE OR OTHER DEALINGS IN
   THE SOFTWARE.
"""
from __future__ import print_function
import os, io, sys, socket, struct, random, errno, getopt, re, hashlib, base64

<<<<<<< HEAD
VERSION = 'v1.6.0'
=======
VERSION = 'v1.6.1.dev'

if sys.version_info >= (3,):  # pragma: nocover
	StringIO, BytesIO = io.StringIO, io.BytesIO
	text_type = str
	binary_type = bytes
else:  # pragma: nocover
	import StringIO as _StringIO  # pylint: disable=import-error
	StringIO = BytesIO = _StringIO.StringIO
	text_type = unicode  # pylint: disable=undefined-variable
	binary_type = str
try:  # pragma: nocover
	# pylint: disable=unused-import
	from typing import List, Set, Sequence, Tuple, Iterable
	from typing import Callable, Optional, Union, Any
except ImportError:  # pragma: nocover
	pass
try:  # pragma: nocover
	from colorama import init as colorama_init
	colorama_init()  # pragma: nocover
except ImportError:  # pragma: nocover
	pass
>>>>>>> 4fbd339c


def usage(err=None):
	# type: (Optional[str]) -> None
	uout = Output()
	p = os.path.basename(sys.argv[0])
	uout.head('# {0} {1}, moo@arthepsy.eu\n'.format(p, VERSION))
	if err is not None:
		uout.fail('\n' + err)
	uout.info('usage: {0} [-1246pbnvl] <host>\n'.format(p))
	uout.info('   -h,  --help             print this help')
	uout.info('   -1,  --ssh1             force ssh version 1 only')
	uout.info('   -2,  --ssh2             force ssh version 2 only')
	uout.info('   -4,  --ipv4             enable IPv4 (order of precedence)')
	uout.info('   -6,  --ipv6             enable IPv6 (order of precedence)')
	uout.info('   -p,  --port=<port>      port to connect')
	uout.info('   -b,  --batch            batch output')
	uout.info('   -n,  --no-colors        disable colors')
	uout.info('   -v,  --verbose          verbose output')
	uout.info('   -l,  --level=<level>    minimum output level (info|warn|fail)')
	uout.sep()
	sys.exit(1)


class AuditConf(object):
	# pylint: disable=too-many-instance-attributes
	def __init__(self, host=None, port=22):
		# type: (Optional[str], int) -> None
		self.host = host
		self.port = port
		self.ssh1 = True
		self.ssh2 = True
		self.batch = False
		self.colors = True
		self.verbose = False
		self.minlevel = 'info'
		self.ipvo = ()  # type: Sequence[int]
		self.ipv4 = False
		self.ipv6 = False
	
	def __setattr__(self, name, value):
		# type: (str, Union[str, int, bool, Sequence[int]]) -> None
		valid = False
		if name in ['ssh1', 'ssh2', 'batch', 'colors', 'verbose']:
			valid, value = True, True if value else False
		elif name in ['ipv4', 'ipv6']:
			valid = False
			value = True if value else False
			ipv = 4 if name == 'ipv4' else 6
			if value:
				value = tuple(list(self.ipvo) + [ipv])
			else:
				if len(self.ipvo) == 0:
					value = (6,) if ipv == 4 else (4,)
				else:
					value = tuple(filter(lambda x: x != ipv, self.ipvo))
			self.__setattr__('ipvo', value)
		elif name == 'ipvo':
			if isinstance(value, (tuple, list)):
				uniq_value = utils.unique_seq(value)
				value = tuple(filter(lambda x: x in (4, 6), uniq_value))
				valid = True
				ipv_both = len(value) == 0
				object.__setattr__(self, 'ipv4', ipv_both or 4 in value)
				object.__setattr__(self, 'ipv6', ipv_both or 6 in value)
		elif name == 'port':
			valid, port = True, utils.parse_int(value)
			if port < 1 or port > 65535:
				raise ValueError('invalid port: {0}'.format(value))
			value = port
		elif name in ['minlevel']:
			if value not in ('info', 'warn', 'fail'):
				raise ValueError('invalid level: {0}'.format(value))
			valid = True
		elif name == 'host':
			valid = True
		if valid:
			object.__setattr__(self, name, value)
	
	@classmethod
	def from_cmdline(cls, args, usage_cb):
		# type: (List[str], Callable[..., None]) -> AuditConf
		# pylint: disable=too-many-branches
		aconf = cls()
		try:
			sopts = 'h1246p:bnvl:'
			lopts = ['help', 'ssh1', 'ssh2', 'ipv4', 'ipv6', 'port',
			         'batch', 'no-colors', 'verbose', 'level=']
			opts, args = getopt.getopt(args, sopts, lopts)
		except getopt.GetoptError as err:
			usage_cb(str(err))
		aconf.ssh1, aconf.ssh2 = False, False
		oport = None
		for o, a in opts:
			if o in ('-h', '--help'):
				usage_cb()
			elif o in ('-1', '--ssh1'):
				aconf.ssh1 = True
			elif o in ('-2', '--ssh2'):
				aconf.ssh2 = True
			elif o in ('-4', '--ipv4'):
				aconf.ipv4 = True
			elif o in ('-6', '--ipv6'):
				aconf.ipv6 = True
			elif o in ('-p', '--port'):
				oport = a
			elif o in ('-b', '--batch'):
				aconf.batch = True
				aconf.verbose = True
			elif o in ('-n', '--no-colors'):
				aconf.colors = False
			elif o in ('-v', '--verbose'):
				aconf.verbose = True
			elif o in ('-l', '--level'):
				if a not in ('info', 'warn', 'fail'):
					usage_cb('level {0} is not valid'.format(a))
				aconf.minlevel = a
		if len(args) == 0:
			usage_cb()
		if oport is not None:
			host = args[0]
			port = utils.parse_int(oport)
		else:
			s = args[0].split(':')
			host = s[0].strip()
			if len(s) == 2:
				oport, port = s[1], utils.parse_int(s[1])
			else:
				oport, port = '22', 22
		if not host:
			usage_cb('host is empty')
		if port <= 0 or port > 65535:
			usage_cb('port {0} is not valid'.format(oport))
		aconf.host = host
		aconf.port = port
		if not (aconf.ssh1 or aconf.ssh2):
			aconf.ssh1, aconf.ssh2 = True, True
		return aconf


class Output(object):
	LEVELS = ['info', 'warn', 'fail']
	COLORS = {'head': 36, 'good': 32, 'warn': 33, 'fail': 31}
	
	def __init__(self):
		# type: () -> None
		self.batch = False
		self.colors = True
		self.verbose = False
		self.__minlevel = 0
	
	@property
	def minlevel(self):
		# type: () -> str
		if self.__minlevel < len(self.LEVELS):
			return self.LEVELS[self.__minlevel]
		return 'unknown'
	
	@minlevel.setter
	def minlevel(self, name):
		# type: (str) -> None
		self.__minlevel = self.getlevel(name)
	
	def getlevel(self, name):
		# type: (str) -> int
		cname = 'info' if name == 'good' else name
		if cname not in self.LEVELS:
			return sys.maxsize
		return self.LEVELS.index(cname)
	
	def sep(self):
		# type: () -> None
		if not self.batch:
			print()
	
	@property
	def colors_supported(self):
		# type: () -> bool
		return 'colorama' in sys.modules or os.name == 'posix'
	
	@staticmethod
	def _colorized(color):
		# type: (str) -> Callable[[text_type], None]
		return lambda x: print(u'{0}{1}\033[0m'.format(color, x))
	
	def __getattr__(self, name):
		# type: (str) -> Callable[[text_type], None]
		if name == 'head' and self.batch:
			return lambda x: None
		if not self.getlevel(name) >= self.__minlevel:
			return lambda x: None
		if self.colors and self.colors_supported and name in self.COLORS:
			color = '\033[0;{0}m'.format(self.COLORS[name])
			return self._colorized(color)
		else:
			return lambda x: print(u'{0}'.format(x))


class OutputBuffer(list):
	def __enter__(self):
		# type: () -> OutputBuffer
		# pylint: disable=attribute-defined-outside-init
		self.__buf = StringIO()
		self.__stdout = sys.stdout
		sys.stdout = self.__buf
		return self
	
	def flush(self):
		# type: () -> None
		for line in self:
			print(line)
	
	def __exit__(self, *args):
		# type: (*Any) -> None
		self.extend(self.__buf.getvalue().splitlines())
		sys.stdout = self.__stdout


class SSH2(object):  # pylint: disable=too-few-public-methods
	class KexParty(object):
		def __init__(self, enc, mac, compression, languages):
			# type: (List[text_type], List[text_type], List[text_type], List[text_type]) -> None
			self.__enc = enc
			self.__mac = mac
			self.__compression = compression
			self.__languages = languages
		
		@property
		def encryption(self):
			# type: () -> List[text_type]
			return self.__enc
		
		@property
		def mac(self):
			# type: () -> List[text_type]
			return self.__mac
		
		@property
		def compression(self):
			# type: () -> List[text_type]
			return self.__compression
		
		@property
		def languages(self):
			# type: () -> List[text_type]
			return self.__languages
	
	class Kex(object):
		def __init__(self, cookie, kex_algs, key_algs, cli, srv, follows, unused=0):
			# type: (binary_type, List[text_type], List[text_type], SSH2.KexParty, SSH2.KexParty, bool, int) -> None
			self.__cookie = cookie
			self.__kex_algs = kex_algs
			self.__key_algs = key_algs
			self.__client = cli
			self.__server = srv
			self.__follows = follows
			self.__unused = unused
		
		@property
		def cookie(self):
			# type: () -> binary_type
			return self.__cookie
		
		@property
		def kex_algorithms(self):
			# type: () -> List[text_type]
			return self.__kex_algs
		
		@property
		def key_algorithms(self):
			# type: () -> List[text_type]
			return self.__key_algs
		
		# client_to_server
		@property
		def client(self):
			# type: () -> SSH2.KexParty
			return self.__client
		
		# server_to_client
		@property
		def server(self):
			# type: () -> SSH2.KexParty
			return self.__server
		
		@property
		def follows(self):
			# type: () -> bool
			return self.__follows
		
		@property
		def unused(self):
			# type: () -> int
			return self.__unused
		
		def write(self, wbuf):
			# type: (WriteBuf) -> None
			wbuf.write(self.cookie)
			wbuf.write_list(self.kex_algorithms)
			wbuf.write_list(self.key_algorithms)
			wbuf.write_list(self.client.encryption)
			wbuf.write_list(self.server.encryption)
			wbuf.write_list(self.client.mac)
			wbuf.write_list(self.server.mac)
			wbuf.write_list(self.client.compression)
			wbuf.write_list(self.server.compression)
			wbuf.write_list(self.client.languages)
			wbuf.write_list(self.server.languages)
			wbuf.write_bool(self.follows)
			wbuf.write_int(self.__unused)
		
		@property
		def payload(self):
			# type: () -> binary_type
			wbuf = WriteBuf()
			self.write(wbuf)
			return wbuf.write_flush()
		
		@classmethod
		def parse(cls, payload):
			# type: (binary_type) -> SSH2.Kex
			buf = ReadBuf(payload)
			cookie = buf.read(16)
			kex_algs = buf.read_list()
			key_algs = buf.read_list()
			cli_enc = buf.read_list()
			srv_enc = buf.read_list()
			cli_mac = buf.read_list()
			srv_mac = buf.read_list()
			cli_compression = buf.read_list()
			srv_compression = buf.read_list()
			cli_languages = buf.read_list()
			srv_languages = buf.read_list()
			follows = buf.read_bool()
			unused = buf.read_int()
			cli = SSH2.KexParty(cli_enc, cli_mac, cli_compression, cli_languages)
			srv = SSH2.KexParty(srv_enc, srv_mac, srv_compression, srv_languages)
			kex = cls(cookie, kex_algs, key_algs, cli, srv, follows, unused)
			return kex


class SSH1(object):
	class CRC32(object):
		def __init__(self):
			# type: () -> None
			self._table = [0] * 256
			for i in range(256):
				crc = 0
				n = i
				for _ in range(8):
					x = (crc ^ n) & 1
					crc = (crc >> 1) ^ (x * 0xedb88320)
					n = n >> 1
				self._table[i] = crc
		
		def calc(self, v):
			# type: (binary_type) -> int
			crc, l = 0, len(v)
			for i in range(l):
				n = ord(v[i:i + 1])
				n = n ^ (crc & 0xff)
				crc = (crc >> 8) ^ self._table[n]
			return crc
	
	_crc32 = None  # type: Optional[SSH1.CRC32]
	CIPHERS = ['none', 'idea', 'des', '3des', 'tss', 'rc4', 'blowfish']
	AUTHS = [None, 'rhosts', 'rsa', 'password', 'rhosts_rsa', 'tis', 'kerberos']
	
	@classmethod
	def crc32(cls, v):
		# type: (binary_type) -> int
		if cls._crc32 is None:
			cls._crc32 = cls.CRC32()
		return cls._crc32.calc(v)
	
	class KexDB(object):  # pylint: disable=too-few-public-methods
		# pylint: disable=bad-whitespace
		FAIL_PLAINTEXT        = 'no encryption/integrity'
		FAIL_OPENSSH37_REMOVE = 'removed since OpenSSH 3.7'
		FAIL_NA_BROKEN        = 'not implemented in OpenSSH, broken algorithm'
		FAIL_NA_UNSAFE        = 'not implemented in OpenSSH (server), unsafe algorithm'
		TEXT_CIPHER_IDEA      = 'cipher used by commercial SSH'
		
		ALGORITHMS = {
			'key': {
				'ssh-rsa1': [['1.2.2']],
			},
			'enc': {
				'none': [['1.2.2'], [FAIL_PLAINTEXT]],
				'idea': [[None], [], [], [TEXT_CIPHER_IDEA]],
				'des': [['2.3.0C'], [FAIL_NA_UNSAFE]],
				'3des': [['1.2.2']],
				'tss': [[''], [FAIL_NA_BROKEN]],
				'rc4': [[], [FAIL_NA_BROKEN]],
				'blowfish': [['1.2.2']],
			},
			'aut': {
				'rhosts': [['1.2.2', '3.6'], [FAIL_OPENSSH37_REMOVE]],
				'rsa': [['1.2.2']],
				'password': [['1.2.2']],
				'rhosts_rsa': [['1.2.2']],
				'tis': [['1.2.2']],
				'kerberos': [['1.2.2', '3.6'], [FAIL_OPENSSH37_REMOVE]],
			}
		}  # type: Dict[str, Dict[str, List[List[str]]]]
	
	class PublicKeyMessage(object):
		def __init__(self, cookie, skey, hkey, pflags, cmask, amask):
			# type: (binary_type, Tuple[int, int, int], Tuple[int, int, int], int, int, int) -> None
			assert len(skey) == 3
			assert len(hkey) == 3
			self.__cookie = cookie
			self.__server_key = skey
			self.__host_key = hkey
			self.__protocol_flags = pflags
			self.__supported_ciphers_mask = cmask
			self.__supported_authentications_mask = amask
		
		@property
		def cookie(self):
			# type: () -> binary_type
			return self.__cookie
		
		@property
		def server_key_bits(self):
			# type: () -> int
			return self.__server_key[0]
		
		@property
		def server_key_public_exponent(self):
			# type: () -> int
			return self.__server_key[1]
		
		@property
		def server_key_public_modulus(self):
			# type: () -> int
			return self.__server_key[2]
		
		@property
		def host_key_bits(self):
			# type: () -> int
			return self.__host_key[0]
		
		@property
		def host_key_public_exponent(self):
			# type: () -> int
			return self.__host_key[1]
		
		@property
		def host_key_public_modulus(self):
			# type: () -> int
			return self.__host_key[2]
		
		@property
		def host_key_fingerprint_data(self):
			# type: () -> binary_type
			# pylint: disable=protected-access
			mod = WriteBuf._create_mpint(self.host_key_public_modulus, False)
			e = WriteBuf._create_mpint(self.host_key_public_exponent, False)
			return mod + e
		
		@property
		def protocol_flags(self):
			# type: () -> int
			return self.__protocol_flags
		
		@property
		def supported_ciphers_mask(self):
			# type: () -> int
			return self.__supported_ciphers_mask
		
		@property
		def supported_ciphers(self):
			# type: () -> List[text_type]
			ciphers = []
			for i in range(len(SSH1.CIPHERS)):
				if self.__supported_ciphers_mask & (1 << i) != 0:
					ciphers.append(utils.to_utext(SSH1.CIPHERS[i]))
			return ciphers
		
		@property
		def supported_authentications_mask(self):
			# type: () -> int
			return self.__supported_authentications_mask
		
		@property
		def supported_authentications(self):
			# type: () -> List[text_type]
			auths = []
			for i in range(1, len(SSH1.AUTHS)):
				if self.__supported_authentications_mask & (1 << i) != 0:
					auths.append(utils.to_utext(SSH1.AUTHS[i]))
			return auths
		
		def write(self, wbuf):
			# type: (WriteBuf) -> None
			wbuf.write(self.cookie)
			wbuf.write_int(self.server_key_bits)
			wbuf.write_mpint1(self.server_key_public_exponent)
			wbuf.write_mpint1(self.server_key_public_modulus)
			wbuf.write_int(self.host_key_bits)
			wbuf.write_mpint1(self.host_key_public_exponent)
			wbuf.write_mpint1(self.host_key_public_modulus)
			wbuf.write_int(self.protocol_flags)
			wbuf.write_int(self.supported_ciphers_mask)
			wbuf.write_int(self.supported_authentications_mask)
		
		@property
		def payload(self):
			# type: () -> binary_type
			wbuf = WriteBuf()
			self.write(wbuf)
			return wbuf.write_flush()
		
		@classmethod
		def parse(cls, payload):
			# type: (binary_type) -> SSH1.PublicKeyMessage
			buf = ReadBuf(payload)
			cookie = buf.read(8)
			server_key_bits = buf.read_int()
			server_key_exponent = buf.read_mpint1()
			server_key_modulus = buf.read_mpint1()
			skey = (server_key_bits, server_key_exponent, server_key_modulus)
			host_key_bits = buf.read_int()
			host_key_exponent = buf.read_mpint1()
			host_key_modulus = buf.read_mpint1()
			hkey = (host_key_bits, host_key_exponent, host_key_modulus)
			pflags = buf.read_int()
			cmask = buf.read_int()
			amask = buf.read_int()
			pkm = cls(cookie, skey, hkey, pflags, cmask, amask)
			return pkm


class ReadBuf(object):
	def __init__(self, data=None):
		# type: (Optional[binary_type]) -> None
		super(ReadBuf, self).__init__()
		self._buf = BytesIO(data) if data else BytesIO()
		self._len = len(data) if data else 0
	
	@property
	def unread_len(self):
		# type: () -> int
		return self._len - self._buf.tell()
	
	def read(self, size):
		# type: (int) -> binary_type
		return self._buf.read(size)
	
	def read_byte(self):
		# type: () -> int
		return struct.unpack('B', self.read(1))[0]
	
	def read_bool(self):
		# type: () -> bool
		return self.read_byte() != 0
	
	def read_int(self):
		# type: () -> int
		return struct.unpack('>I', self.read(4))[0]
	
	def read_list(self):
		# type: () -> List[text_type]
		list_size = self.read_int()
		return self.read(list_size).decode('utf-8', 'replace').split(',')
	
	def read_string(self):
		# type: () -> binary_type
		n = self.read_int()
		return self.read(n)
	
	@classmethod
	def _parse_mpint(cls, v, pad, sf):
		# type: (binary_type, binary_type, str) -> int
		r = 0
		if len(v) % 4:
			v = pad * (4 - (len(v) % 4)) + v
		for i in range(0, len(v), 4):
			r = (r << 32) | struct.unpack(sf, v[i:i + 4])[0]
		return r
		
	def read_mpint1(self):
		# type: () -> int
		# NOTE: Data Type Enc @ http://www.snailbook.com/docs/protocol-1.5.txt
		bits = struct.unpack('>H', self.read(2))[0]
		n = (bits + 7) // 8
		return self._parse_mpint(self.read(n), b'\x00', '>I')
	
	def read_mpint2(self):
		# type: () -> int
		# NOTE: Section 5 @ https://www.ietf.org/rfc/rfc4251.txt
		v = self.read_string()
		if len(v) == 0:
			return 0
		pad, sf = (b'\xff', '>i') if ord(v[0:1]) & 0x80 else (b'\x00', '>I')
		return self._parse_mpint(v, pad, sf)
	
	def read_line(self):
		# type: () -> text_type
		return self._buf.readline().rstrip().decode('utf-8', 'replace')


class WriteBuf(object):
	def __init__(self, data=None):
		# type: (Optional[binary_type]) -> None
		super(WriteBuf, self).__init__()
		self._wbuf = BytesIO(data) if data else BytesIO()
	
	def write(self, data):
		# type: (binary_type) -> WriteBuf
		self._wbuf.write(data)
		return self
	
	def write_byte(self, v):
		# type: (int) -> WriteBuf
		return self.write(struct.pack('B', v))
	
	def write_bool(self, v):
		# type: (bool) -> WriteBuf
		return self.write_byte(1 if v else 0)
	
	def write_int(self, v):
		# type: (int) -> WriteBuf
		return self.write(struct.pack('>I', v))
	
	def write_string(self, v):
		# type: (Union[binary_type, text_type]) -> WriteBuf
		if not isinstance(v, bytes):
			v = bytes(bytearray(v, 'utf-8'))
		self.write_int(len(v))
		return self.write(v)
	
	def write_list(self, v):
		# type: (List[text_type]) -> WriteBuf
		return self.write_string(u','.join(v))
	
	@classmethod
	def _bitlength(cls, n):
		# type: (int) -> int
		try:
			return n.bit_length()
		except AttributeError:
			return len(bin(n)) - (2 if n > 0 else 3)
		
	@classmethod
	def _create_mpint(cls, n, signed=True, bits=None):
		# type: (int, bool, Optional[int]) -> binary_type
		if bits is None:
			bits = cls._bitlength(n)
		length = bits // 8 + (1 if n != 0 else 0)
		ql = (length + 7) // 8
		fmt, v2 = '>{0}Q'.format(ql), [0] * ql
		for i in range(ql):
			v2[ql - i - 1] = (n & 0xffffffffffffffff)
			n >>= 64
		data = bytes(struct.pack(fmt, *v2)[-length:])
		if not signed:
			data = data.lstrip(b'\x00')
		elif data.startswith(b'\xff\x80'):
			data = data[1:]
		return data
	
	def write_mpint1(self, n):
		# type: (int) -> WriteBuf
		# NOTE: Data Type Enc @ http://www.snailbook.com/docs/protocol-1.5.txt
		bits = self._bitlength(n)
		data = self._create_mpint(n, False, bits)
		self.write(struct.pack('>H', bits))
		return self.write(data)
	
	def write_mpint2(self, n):
		# type: (int) -> WriteBuf
		# NOTE: Section 5 @ https://www.ietf.org/rfc/rfc4251.txt
		data = self._create_mpint(n)
		return self.write_string(data)
	
	def write_line(self, v):
		# type: (Union[binary_type, str]) -> WriteBuf
		if not isinstance(v, bytes):
			v = bytes(bytearray(v, 'utf-8'))
		v += b'\r\n'
		return self.write(v)
	
	def write_flush(self):
		# type: () -> binary_type
		payload = self._wbuf.getvalue()
		self._wbuf.truncate(0)
		self._wbuf.seek(0)
		return payload


class SSH(object):  # pylint: disable=too-few-public-methods
	class Protocol(object):  # pylint: disable=too-few-public-methods
		# pylint: disable=bad-whitespace
		SMSG_PUBLIC_KEY = 2
		MSG_KEXINIT     = 20
		MSG_NEWKEYS     = 21
		MSG_KEXDH_INIT  = 30
		MSG_KEXDH_REPLY = 32
	
	class Product(object):  # pylint: disable=too-few-public-methods
		OpenSSH = 'OpenSSH'
		DropbearSSH = 'Dropbear SSH'
		LibSSH = 'libssh'
	
	class Software(object):
		def __init__(self, vendor, product, version, patch, os_version):
			# type: (Optional[str], str, str, Optional[str], Optional[str]) -> None
			self.__vendor = vendor
			self.__product = product
			self.__version = version
			self.__patch = patch
			self.__os = os_version
		
		@property
		def vendor(self):
			# type: () -> Optional[str]
			return self.__vendor
		
		@property
		def product(self):
			# type: () -> str
			return self.__product
		
		@property
		def version(self):
			# type: () -> str
			return self.__version
		
		@property
		def patch(self):
			# type: () -> Optional[str]
			return self.__patch
		
		@property
		def os(self):
			# type: () -> Optional[str]
			return self.__os
		
		def compare_version(self, other):
			# type: (Union[None, SSH.Software, text_type]) -> int
			# pylint: disable=too-many-branches
			if other is None:
				return 1
			if isinstance(other, SSH.Software):
				other = '{0}{1}'.format(other.version, other.patch or '')
			else:
				other = str(other)
			mx = re.match(r'^([\d\.]+\d+)(.*)$', other)
			if mx:
				oversion, opatch = mx.group(1), mx.group(2).strip()
			else:
				oversion, opatch = other, ''
			if self.version < oversion:
				return -1
			elif self.version > oversion:
				return 1
			spatch = self.patch or ''
			if self.product == SSH.Product.DropbearSSH:
				if not re.match(r'^test\d.*$', opatch):
					opatch = 'z{0}'.format(opatch)
				if not re.match(r'^test\d.*$', spatch):
					spatch = 'z{0}'.format(spatch)
			elif self.product == SSH.Product.OpenSSH:
				mx1 = re.match(r'^p\d(.*)', opatch)
				mx2 = re.match(r'^p\d(.*)', spatch)
				if not (mx1 and mx2):
					if mx1:
						opatch = mx1.group(1)
					if mx2:
						spatch = mx2.group(1)
			if spatch < opatch:
				return -1
			elif spatch > opatch:
				return 1
			return 0
		
		def between_versions(self, vfrom, vtill):
			# type: (str, str) -> bool
			if vfrom and self.compare_version(vfrom) < 0:
				return False
			if vtill and self.compare_version(vtill) > 0:
				return False
			return True
		
		def display(self, full=True):
			# type: (bool) -> str
			r = '{0} '.format(self.vendor) if self.vendor else ''
			r += self.product
			if self.version:
				r += ' {0}'.format(self.version)
			if full:
				patch = self.patch or ''
				if self.product == SSH.Product.OpenSSH:
					mx = re.match(r'^(p\d)(.*)$', patch)
					if mx is not None:
						r += mx.group(1)
						patch = mx.group(2).strip()
				if patch:
					r += ' ({0})'.format(patch)
				if self.os:
					r += ' running on {0}'.format(self.os)
			return r
		
		def __str__(self):
			# type: () -> str
			return self.display()
		
		def __repr__(self):
			# type: () -> str
			r = 'vendor={0}'.format(self.vendor) if self.vendor else ''
			if self.product:
				if self.vendor:
					r += ', '
				r += 'product={0}'.format(self.product)
			if self.version:
				r += ', version={0}'.format(self.version)
			if self.patch:
				r += ', patch={0}'.format(self.patch)
			if self.os:
				r += ', os={0}'.format(self.os)
			return '<{0}({1})>'.format(self.__class__.__name__, r)
		
		@staticmethod
		def _fix_patch(patch):
			# type: (str) -> Optional[str]
			return re.sub(r'^[-_\.]+', '', patch) or None
		
		@staticmethod
		def _fix_date(d):
			# type: (str) -> Optional[str]
			if d is not None and len(d) == 8:
				return '{0}-{1}-{2}'.format(d[:4], d[4:6], d[6:8])
			else:
				return None
		
		@classmethod
		def _extract_os_version(cls, c):
			# type: (Optional[str]) -> str
			if c is None:
				return None
			mx = re.match(r'^NetBSD(?:_Secure_Shell)?(?:[\s-]+(\d{8})(.*))?$', c)
			if mx:
				d = cls._fix_date(mx.group(1))
				return 'NetBSD' if d is None else 'NetBSD ({0})'.format(d)
			mx = re.match(r'^FreeBSD(?:\slocalisations)?[\s-]+(\d{8})(.*)$', c)
			if not mx:
				mx = re.match(r'^[^@]+@FreeBSD\.org[\s-]+(\d{8})(.*)$', c)
			if mx:
				d = cls._fix_date(mx.group(1))
				return 'FreeBSD' if d is None else 'FreeBSD ({0})'.format(d)
			w = ['RemotelyAnywhere', 'DesktopAuthority', 'RemoteSupportManager']
			for win_soft in w:
				mx = re.match(r'^in ' + win_soft + r' ([\d\.]+\d)$', c)
				if mx:
					ver = mx.group(1)
					return 'Microsoft Windows ({0} {1})'.format(win_soft, ver)
			generic = ['NetBSD', 'FreeBSD']
			for g in generic:
				if c.startswith(g) or c.endswith(g):
					return g
			return None
		
		@classmethod
		def parse(cls, banner):
			# type: (SSH.Banner) -> SSH.Software
			# pylint: disable=too-many-return-statements
			software = str(banner.software)
			mx = re.match(r'^dropbear_([\d\.]+\d+)(.*)', software)
			if mx:
				patch = cls._fix_patch(mx.group(2))
				v, p = 'Matt Johnston', SSH.Product.DropbearSSH
				v = None
				return cls(v, p, mx.group(1), patch, None)
			mx = re.match(r'^OpenSSH[_\.-]+([\d\.]+\d+)(.*)', software)
			if mx:
				patch = cls._fix_patch(mx.group(2))
				v, p = 'OpenBSD', SSH.Product.OpenSSH
				v = None
				os_version = cls._extract_os_version(banner.comments)
				return cls(v, p, mx.group(1), patch, os_version)
			mx = re.match(r'^libssh-([\d\.]+\d+)(.*)', software)
			if mx:
				patch = cls._fix_patch(mx.group(2))
				v, p = None, SSH.Product.LibSSH
				os_version = cls._extract_os_version(banner.comments)
				return cls(v, p, mx.group(1), patch, os_version)
			mx = re.match(r'^RomSShell_([\d\.]+\d+)(.*)', software)
			if mx:
				patch = cls._fix_patch(mx.group(2))
				v, p = 'Allegro Software', 'RomSShell'
				return cls(v, p, mx.group(1), patch, None)
			mx = re.match(r'^mpSSH_([\d\.]+\d+)', software)
			if mx:
				v, p = 'HP', 'iLO (Integrated Lights-Out) sshd'
				return cls(v, p, mx.group(1), None, None)
			mx = re.match(r'^Cisco-([\d\.]+\d+)', software)
			if mx:
				v, p = 'Cisco', 'IOS/PIX sshd'
				return cls(v, p, mx.group(1), None, None)
			return None
	
	class Banner(object):
		_RXP, _RXR = r'SSH-\d\.\s*?\d+', r'(-\s*([^\s]*)(?:\s+(.*))?)?'
		RX_PROTOCOL = re.compile(re.sub(r'\\d(\+?)', r'(\\d\g<1>)', _RXP))
		RX_BANNER = re.compile(r'^({0}(?:(?:-{0})*)){1}$'.format(_RXP, _RXR))
		
		def __init__(self, protocol, software, comments, valid_ascii):
			# type: (Tuple[int, int], str, str, bool) -> None
			self.__protocol = protocol
			self.__software = software
			self.__comments = comments
			self.__valid_ascii = valid_ascii
		
		@property
		def protocol(self):
			# type: () -> Tuple[int, int]
			return self.__protocol
		
		@property
		def software(self):
			# type: () -> str
			return self.__software
		
		@property
		def comments(self):
			# type: () -> str
			return self.__comments
		
		@property
		def valid_ascii(self):
			# type: () -> bool
			return self.__valid_ascii
		
		def __str__(self):
			# type: () -> str
			r = 'SSH-{0}.{1}'.format(self.protocol[0], self.protocol[1])
			if self.software is not None:
				r += '-{0}'.format(self.software)
			if self.comments:
				r += ' {0}'.format(self.comments)
			return r
		
		def __repr__(self):
			# type: () -> str
			p = '{0}.{1}'.format(self.protocol[0], self.protocol[1])
			r = 'protocol={0}'.format(p)
			if self.software:
				r += ', software={0}'.format(self.software)
			if self.comments:
				r += ', comments={0}'.format(self.comments)
			return '<{0}({1})>'.format(self.__class__.__name__, r)
		
		@classmethod
		def parse(cls, banner):
			# type: (text_type) -> SSH.Banner
			valid_ascii = utils.is_ascii(banner)
			ascii_banner = utils.to_ascii(banner)
			mx = cls.RX_BANNER.match(ascii_banner)
			if mx is None:
				return None
			protocol = min(re.findall(cls.RX_PROTOCOL, mx.group(1)))
			protocol = (int(protocol[0]), int(protocol[1]))
			software = (mx.group(3) or '').strip() or None
			if software is None and (mx.group(2) or '').startswith('-'):
				software = ''
			comments = (mx.group(4) or '').strip() or None
			if comments is not None:
				comments = re.sub(r'\s+', ' ', comments)
			return cls(protocol, software, comments, valid_ascii)
	
	class Fingerprint(object):
		def __init__(self, fpd):
			# type: (binary_type) -> None
			self.__fpd = fpd
		
		@property
		def md5(self):
			# type: () -> text_type
			h = hashlib.md5(self.__fpd).hexdigest()
			r = u':'.join(h[i:i + 2] for i in range(0, len(h), 2))
			return u'MD5:{0}'.format(r)
		
		@property
		def sha256(self):
			# type: () -> text_type
			h = base64.b64encode(hashlib.sha256(self.__fpd).digest())
			r = h.decode('ascii').rstrip('=')
			return u'SHA256:{0}'.format(r)
	
	class Security(object):  # pylint: disable=too-few-public-methods
		# pylint: disable=bad-whitespace
		CVE = {
			'Dropbear SSH': [
				['0.44', '2015.71', 1, 'CVE-2016-3116', 5.5, 'bypass command restrictions via xauth command injection'],
				['0.28', '2013.58', 1, 'CVE-2013-4434', 5.0, 'discover valid usernames through different time delays'],
				['0.28', '2013.58', 1, 'CVE-2013-4421', 5.0, 'cause DoS (memory consumption) via a compressed packet'],
				['0.52', '2011.54', 1, 'CVE-2012-0920', 7.1, 'execute arbitrary code or bypass command restrictions'],
				['0.40', '0.48.1',  1, 'CVE-2007-1099', 7.5, 'conduct a MitM attack (no warning for hostkey mismatch)'],
				['0.28', '0.47',    1, 'CVE-2006-1206', 7.5, 'cause DoS (slot exhaustion) via large number of connections'],
				['0.39', '0.47',    1, 'CVE-2006-0225', 4.6, 'execute arbitrary commands via scp with crafted filenames'],
				['0.28', '0.46',    1, 'CVE-2005-4178', 6.5, 'execute arbitrary code via buffer overflow vulnerability'],
				['0.28', '0.42',    1, 'CVE-2004-2486', 7.5, 'execute arbitrary code via DSS verification code']],
			'libssh': [
				['0.1',   '0.7.2',  1, 'CVE-2016-0739', 4.3, 'conduct a MitM attack (weakness in DH key generation)'],
				['0.5.1', '0.6.4',  1, 'CVE-2015-3146', 5.0, 'cause DoS via kex packets (null pointer dereference)'],
				['0.5.1', '0.6.3',  1, 'CVE-2014-8132', 5.0, 'cause DoS via kex init packet (dangling pointer)'],
				['0.4.7', '0.6.2',  1, 'CVE-2014-0017', 1.9, 'leak data via PRNG state reuse on forking servers'],
				['0.4.7', '0.5.3',  1, 'CVE-2013-0176', 4.3, 'cause DoS via kex packet (null pointer dereference)'],
				['0.4.7', '0.5.2',  1, 'CVE-2012-6063', 7.5, 'cause DoS or execute arbitrary code via sftp (double free)'],
				['0.4.7', '0.5.2',  1, 'CVE-2012-4562', 7.5, 'cause DoS or execute arbitrary code (overflow check)'],
				['0.4.7', '0.5.2',  1, 'CVE-2012-4561', 5.0, 'cause DoS via unspecified vectors (invalid pointer)'],
				['0.4.7', '0.5.2',  1, 'CVE-2012-4560', 7.5, 'cause DoS or execute arbitrary code (buffer overflow)'],
				['0.4.7', '0.5.2',  1, 'CVE-2012-4559', 6.8, 'cause DoS or execute arbitrary code (double free)']]
		}  # type: Dict[str, List[List[Any]]]
		TXT = {
			'Dropbear SSH': [
				['0.28', '0.34', 1, 'remote root exploit', 'remote format string buffer overflow exploit (exploit-db#387)']],
			'libssh': [
				['0.3.3', '0.3.3', 1, 'null pointer check', 'missing null pointer check in "crypt_set_algorithms_server"'],
				['0.3.3', '0.3.3', 1, 'integer overflow',   'integer overflow in "buffer_get_data"'],
				['0.3.3', '0.3.3', 3, 'heap overflow',      'heap overflow in "packet_decrypt"']]
		}  # type: Dict[str, List[List[Any]]]
	
	class Socket(ReadBuf, WriteBuf):
		class InsufficientReadException(Exception):
			pass
		
		SM_BANNER_SENT = 1
		
		def __init__(self, host, port):
			# type: (str, int) -> None
			super(SSH.Socket, self).__init__()
			self.__block_size = 8
			self.__state = 0
			self.__header = []  # type: List[text_type]
			self.__banner = None  # type: Optional[SSH.Banner]
			self.__host = host
			self.__port = port
			self.__sock = None  # type: socket.socket
		
		def __enter__(self):
			# type: () -> SSH.Socket
			return self
		
		def _resolve(self, ipvo):
			# type: (Sequence[int]) -> Iterable[Tuple[int, Tuple[Any, ...]]]
			ipvo = tuple(filter(lambda x: x in (4, 6), utils.unique_seq(ipvo)))
			ipvo_len = len(ipvo)
			prefer_ipvo = ipvo_len > 0
			prefer_ipv4 = prefer_ipvo and ipvo[0] == 4
			if len(ipvo) == 1:
				family = {4: socket.AF_INET, 6: socket.AF_INET6}.get(ipvo[0])
			else:
				family = socket.AF_UNSPEC
			try:
				stype = socket.SOCK_STREAM
				r = socket.getaddrinfo(self.__host, self.__port, family, stype)
				if prefer_ipvo:
					r = sorted(r, key=lambda x: x[0], reverse=not prefer_ipv4)
				check = any(stype == rline[2] for rline in r)
				for (af, socktype, proto, canonname, addr) in r:
					if not check or socktype == socket.SOCK_STREAM:
						yield (af, addr)
			except socket.error as e:
				out.fail('[exception] {0}'.format(e))
				sys.exit(1)
		
		def connect(self, ipvo=(), cto=3.0, rto=5.0):
			# type: (Sequence[int], float, float) -> None
			err = None
			for (af, addr) in self._resolve(ipvo):
				s = None
				try:
					s = socket.socket(af, socket.SOCK_STREAM)
					s.settimeout(cto)
					s.connect(addr)
					s.settimeout(rto)
					self.__sock = s
					return
				except socket.error as e:
					err = e
					self._close_socket(s)
			if err is None:
				errm = 'host {0} has no DNS records'.format(self.__host)
			else:
				errt = (self.__host, self.__port, err)
				errm = 'cannot connect to {0} port {1}: {2}'.format(*errt)
			out.fail('[exception] {0}'.format(errm))
			sys.exit(1)
		
		def get_banner(self, sshv=2):
			# type: (int) -> Tuple[Optional[SSH.Banner], List[text_type]]
			banner = 'SSH-{0}-OpenSSH_7.3'.format('1.5' if sshv == 1 else '2.0')
			rto = self.__sock.gettimeout()
			self.__sock.settimeout(0.7)
			s, e = self.recv()
			self.__sock.settimeout(rto)
			if s < 0:
				return self.__banner, self.__header
			if self.__state < self.SM_BANNER_SENT:
				self.send_banner(banner)
			while self.__banner is None:
				if not s > 0:
					s, e = self.recv()
					if s < 0:
						break
				while self.__banner is None and self.unread_len > 0:
					line = self.read_line()
					if len(line.strip()) == 0:
						continue
					if self.__banner is None:
						self.__banner = SSH.Banner.parse(line)
						if self.__banner is not None:
							continue
					self.__header.append(line)
				s = 0
			return self.__banner, self.__header
		
		def recv(self, size=2048):
			# type: (int) -> Tuple[int, Optional[str]]
			try:
				data = self.__sock.recv(size)
			except socket.timeout:
				return (-1, 'timeout')
			except socket.error as e:
				if e.args[0] in (errno.EAGAIN, errno.EWOULDBLOCK):
					return (0, 'retry')
				return (-1, str(e.args[-1]))
			if len(data) == 0:
				return (-1, None)
			pos = self._buf.tell()
			self._buf.seek(0, 2)
			self._buf.write(data)
			self._len += len(data)
			self._buf.seek(pos, 0)
			return (len(data), None)
		
		def send(self, data):
			# type: (binary_type) -> Tuple[int, Optional[str]]
			try:
				self.__sock.send(data)
				return (0, None)
			except socket.error as e:
				return (-1, str(e.args[-1]))
			self.__sock.send(data)
		
		def send_banner(self, banner):
			# type: (str) -> None
			self.send(banner.encode() + b'\r\n')
			if self.__state < self.SM_BANNER_SENT:
				self.__state = self.SM_BANNER_SENT
		
		def ensure_read(self, size):
			# type: (int) -> None
			while self.unread_len < size:
				s, e = self.recv()
				if s < 0:
					raise SSH.Socket.InsufficientReadException(e)
		
		def read_packet(self, sshv=2):
			# type: (int) -> Tuple[int, binary_type]
			try:
				header = WriteBuf()
				self.ensure_read(4)
				packet_length = self.read_int()
				header.write_int(packet_length)
				# XXX: validate length
				if sshv == 1:
					padding_length = (8 - packet_length % 8)
					self.ensure_read(padding_length)
					padding = self.read(padding_length)
					header.write(padding)
					payload_length = packet_length
					check_size = padding_length + payload_length
				else:
					self.ensure_read(1)
					padding_length = self.read_byte()
					header.write_byte(padding_length)
					payload_length = packet_length - padding_length - 1
					check_size = 4 + 1 + payload_length + padding_length
				if check_size % self.__block_size != 0:
					out.fail('[exception] invalid ssh packet (block size)')
					sys.exit(1)
				self.ensure_read(payload_length)
				if sshv == 1:
					payload = self.read(payload_length - 4)
					header.write(payload)
					crc = self.read_int()
					header.write_int(crc)
				else:
					payload = self.read(payload_length)
					header.write(payload)
				packet_type = ord(payload[0:1])
				if sshv == 1:
					rcrc = SSH1.crc32(padding + payload)
					if crc != rcrc:
						out.fail('[exception] packet checksum CRC32 mismatch.')
						sys.exit(1)
				else:
					self.ensure_read(padding_length)
					padding = self.read(padding_length)
				payload = payload[1:]
				return packet_type, payload
			except SSH.Socket.InsufficientReadException as ex:
				if ex.args[0] is None:
					header.write(self.read(self.unread_len))
					e = header.write_flush().strip()
				else:
					e = ex.args[0].encode('utf-8')
				return (-1, e)
		
		def send_packet(self):
			# type: () -> Tuple[int, Optional[str]]
			payload = self.write_flush()
			padding = -(len(payload) + 5) % 8
			if padding < 4:
				padding += 8
			plen = len(payload) + padding + 1
			pad_bytes = b'\x00' * padding
			data = struct.pack('>Ib', plen, padding) + payload + pad_bytes
			return self.send(data)
		
		def _close_socket(self, s):
			# type: (Optional[socket.socket]) -> None
			try:
				if s is not None:
					s.shutdown(socket.SHUT_RDWR)
					s.close()
			except:  # pylint: disable=bare-except
				pass
		
		def __del__(self):
			# type: () -> None
			self.__cleanup()
		
		def __exit__(self, *args):
			# type: (*Any) -> None
			self.__cleanup()
		
		def __cleanup(self):
			# type: () -> None
			self._close_socket(self.__sock)


class KexDH(object):
	def __init__(self, alg, g, p):
		# type: (str, int, int) -> None
		self.__alg = alg
		self.__g = g
		self.__p = p
		self.__q = (self.__p - 1) // 2
		self.__x = None  # type: Optional[int]
		self.__e = None  # type: Optional[int]
	
	def send_init(self, s):
		# type: (SSH.Socket) -> None
		r = random.SystemRandom()
		self.__x = r.randrange(2, self.__q)
		self.__e = pow(self.__g, self.__x, self.__p)
		s.write_byte(SSH.Protocol.MSG_KEXDH_INIT)
		s.write_mpint2(self.__e)
		s.send_packet()


class KexGroup1(KexDH):
	def __init__(self):
		# type: () -> None
		# rfc2409: second oakley group
		p = int('ffffffffffffffffc90fdaa22168c234c4c6628b80dc1cd129024e088a67'
		        'cc74020bbea63b139b22514a08798e3404ddef9519b3cd3a431b302b0a6d'
		        'f25f14374fe1356d6d51c245e485b576625e7ec6f44c42e9a637ed6b0bff'
		        '5cb6f406b7edee386bfb5a899fa5ae9f24117c4b1fe649286651ece65381'
		        'ffffffffffffffff', 16)
		super(KexGroup1, self).__init__('sha1', 2, p)


class KexGroup14(KexDH):
	def __init__(self):
		# type: () -> None
		# rfc3526: 2048-bit modp group
		p = int('ffffffffffffffffc90fdaa22168c234c4c6628b80dc1cd129024e088a67'
		        'cc74020bbea63b139b22514a08798e3404ddef9519b3cd3a431b302b0a6d'
		        'f25f14374fe1356d6d51c245e485b576625e7ec6f44c42e9a637ed6b0bff'
		        '5cb6f406b7edee386bfb5a899fa5ae9f24117c4b1fe649286651ece45b3d'
		        'c2007cb8a163bf0598da48361c55d39a69163fa8fd24cf5f83655d23dca3'
		        'ad961c62f356208552bb9ed529077096966d670c354e4abc9804f1746c08'
		        'ca18217c32905e462e36ce3be39e772c180e86039b2783a2ec07a28fb5c5'
		        '5df06f4c52c9de2bcbf6955817183995497cea956ae515d2261898fa0510'
		        '15728e5a8aacaa68ffffffffffffffff', 16)
		super(KexGroup14, self).__init__('sha1', 2, p)


class KexDB(object):  # pylint: disable=too-few-public-methods
	# pylint: disable=bad-whitespace
	WARN_OPENSSH72_LEGACY = 'disabled (in client) since OpenSSH 7.2, legacy algorithm'
	FAIL_OPENSSH70_LEGACY = 'removed since OpenSSH 7.0, legacy algorithm'
	FAIL_OPENSSH70_WEAK   = 'removed (in server) and disabled (in client) since OpenSSH 7.0, weak algorithm'
	FAIL_OPENSSH70_LOGJAM = 'disabled (in client) since OpenSSH 7.0, logjam attack'
	INFO_OPENSSH69_CHACHA = 'default cipher since OpenSSH 6.9.'
	FAIL_OPENSSH67_UNSAFE = 'removed (in server) since OpenSSH 6.7, unsafe algorithm'
	FAIL_OPENSSH61_REMOVE = 'removed since OpenSSH 6.1, removed from specification'
	FAIL_OPENSSH31_REMOVE = 'removed since OpenSSH 3.1'
	FAIL_DBEAR67_DISABLED = 'disabled since Dropbear SSH 2015.67'
	FAIL_DBEAR53_DISABLED = 'disabled since Dropbear SSH 0.53'
	FAIL_PLAINTEXT        = 'no encryption/integrity'
	WARN_CURVES_WEAK      = 'using weak elliptic curves'
	WARN_RNDSIG_KEY       = 'using weak random number generator could reveal the key'
	WARN_MODULUS_SIZE     = 'using small 1024-bit modulus'
	WARN_MODULUS_CUSTOM   = 'using custom size modulus (possibly weak)'
	WARN_HASH_WEAK        = 'using weak hashing algorithm'
	WARN_CIPHER_MODE      = 'using weak cipher mode'
	WARN_BLOCK_SIZE       = 'using small 64-bit block size'
	WARN_CIPHER_WEAK      = 'using weak cipher'
	WARN_ENCRYPT_AND_MAC  = 'using encrypt-and-MAC mode'
	WARN_TAG_SIZE         = 'using small 64-bit tag size'

	ALGORITHMS = {
		'kex': {
			'diffie-hellman-group1-sha1': [['2.3.0,d0.28,l10.2', '6.6', '6.9'], [FAIL_OPENSSH67_UNSAFE, FAIL_OPENSSH70_LOGJAM], [WARN_MODULUS_SIZE, WARN_HASH_WEAK]],
			'diffie-hellman-group14-sha1': [['3.9,d0.53,l10.6.0'], [], [WARN_HASH_WEAK]],
			'diffie-hellman-group14-sha256': [['7.3,d2016.73']],
			'diffie-hellman-group16-sha512': [['7.3,d2016.73']],
			'diffie-hellman-group18-sha512': [['7.3']],
			'diffie-hellman-group-exchange-sha1': [['2.3.0', '6.6', None], [FAIL_OPENSSH67_UNSAFE], [WARN_HASH_WEAK]],
			'diffie-hellman-group-exchange-sha256': [['4.4'], [], [WARN_MODULUS_CUSTOM]],
			'ecdh-sha2-nistp256': [['5.7,d2013.62,l10.6.0'], [WARN_CURVES_WEAK]],
			'ecdh-sha2-nistp384': [['5.7,d2013.62'], [WARN_CURVES_WEAK]],
			'ecdh-sha2-nistp521': [['5.7,d2013.62'], [WARN_CURVES_WEAK]],
			'curve25519-sha256@libssh.org': [['6.5,d2013.62,l10.6.0']],
			'kexguess2@matt.ucc.asn.au': [['d2013.57']],
		},
		'key': {
			'rsa-sha2-256': [['7.2']],
			'rsa-sha2-512': [['7.2']],
			'ssh-ed25519': [['6.5,l10.7.0']],
			'ssh-ed25519-cert-v01@openssh.com': [['6.5']],
			'ssh-rsa': [['2.5.0,d0.28,l10.2']],
			'ssh-dss': [['2.1.0,d0.28,l10.2', '6.9'], [FAIL_OPENSSH70_WEAK], [WARN_MODULUS_SIZE, WARN_RNDSIG_KEY]],
			'ecdsa-sha2-nistp256': [['5.7,d2013.62,l10.6.4'], [WARN_CURVES_WEAK], [WARN_RNDSIG_KEY]],
			'ecdsa-sha2-nistp384': [['5.7,d2013.62,l10.6.4'], [WARN_CURVES_WEAK], [WARN_RNDSIG_KEY]],
			'ecdsa-sha2-nistp521': [['5.7,d2013.62,l10.6.4'], [WARN_CURVES_WEAK], [WARN_RNDSIG_KEY]],
			'ssh-rsa-cert-v00@openssh.com': [['5.4', '6.9'], [FAIL_OPENSSH70_LEGACY], []],
			'ssh-dss-cert-v00@openssh.com': [['5.4', '6.9'], [FAIL_OPENSSH70_LEGACY], [WARN_MODULUS_SIZE, WARN_RNDSIG_KEY]],
			'ssh-rsa-cert-v01@openssh.com': [['5.6']],
			'ssh-dss-cert-v01@openssh.com': [['5.6', '6.9'], [FAIL_OPENSSH70_WEAK], [WARN_MODULUS_SIZE, WARN_RNDSIG_KEY]],
			'ecdsa-sha2-nistp256-cert-v01@openssh.com': [['5.7'], [WARN_CURVES_WEAK], [WARN_RNDSIG_KEY]],
			'ecdsa-sha2-nistp384-cert-v01@openssh.com': [['5.7'], [WARN_CURVES_WEAK], [WARN_RNDSIG_KEY]],
			'ecdsa-sha2-nistp521-cert-v01@openssh.com': [['5.7'], [WARN_CURVES_WEAK], [WARN_RNDSIG_KEY]],
		},
		'enc': {
			'none': [['1.2.2,d2013.56,l10.2'], [FAIL_PLAINTEXT]],
			'3des-cbc': [['1.2.2,d0.28,l10.2', '6.6', None], [FAIL_OPENSSH67_UNSAFE], [WARN_CIPHER_WEAK, WARN_CIPHER_MODE, WARN_BLOCK_SIZE]],
			'3des-ctr': [['d0.52']],
			'blowfish-cbc': [['1.2.2,d0.28,l10.2', '6.6,d0.52', '7.1,d0.52'], [FAIL_OPENSSH67_UNSAFE, FAIL_DBEAR53_DISABLED], [WARN_OPENSSH72_LEGACY, WARN_CIPHER_MODE, WARN_BLOCK_SIZE]],
			'twofish-cbc': [['d0.28', 'd2014.66'], [FAIL_DBEAR67_DISABLED], [WARN_CIPHER_MODE]],
			'twofish128-cbc': [['d0.47', 'd2014.66'], [FAIL_DBEAR67_DISABLED], [WARN_CIPHER_MODE]],
			'twofish256-cbc': [['d0.47', 'd2014.66'], [FAIL_DBEAR67_DISABLED], [WARN_CIPHER_MODE]],
			'twofish128-ctr': [['d2015.68']],
			'twofish256-ctr': [['d2015.68']],
			'cast128-cbc': [['2.1.0', '6.6', '7.1'], [FAIL_OPENSSH67_UNSAFE], [WARN_OPENSSH72_LEGACY, WARN_CIPHER_MODE, WARN_BLOCK_SIZE]],
			'arcfour': [['2.1.0', '6.6', '7.1'], [FAIL_OPENSSH67_UNSAFE], [WARN_OPENSSH72_LEGACY, WARN_CIPHER_WEAK]],
			'arcfour128': [['4.2', '6.6', '7.1'], [FAIL_OPENSSH67_UNSAFE], [WARN_OPENSSH72_LEGACY, WARN_CIPHER_WEAK]],
			'arcfour256': [['4.2', '6.6', '7.1'], [FAIL_OPENSSH67_UNSAFE], [WARN_OPENSSH72_LEGACY, WARN_CIPHER_WEAK]],
			'aes128-cbc': [['2.3.0,d0.28,l10.2', '6.6', None], [FAIL_OPENSSH67_UNSAFE], [WARN_CIPHER_MODE]],
			'aes192-cbc': [['2.3.0,l10.2', '6.6', None], [FAIL_OPENSSH67_UNSAFE], [WARN_CIPHER_MODE]],
			'aes256-cbc': [['2.3.0,d0.47,l10.2', '6.6', None], [FAIL_OPENSSH67_UNSAFE], [WARN_CIPHER_MODE]],
			'rijndael128-cbc': [['2.3.0', '3.0.2'], [FAIL_OPENSSH31_REMOVE], [WARN_CIPHER_MODE]],
			'rijndael192-cbc': [['2.3.0', '3.0.2'], [FAIL_OPENSSH31_REMOVE], [WARN_CIPHER_MODE]],
			'rijndael256-cbc': [['2.3.0', '3.0.2'], [FAIL_OPENSSH31_REMOVE], [WARN_CIPHER_MODE]],
			'rijndael-cbc@lysator.liu.se': [['2.3.0', '6.6', '7.1'], [FAIL_OPENSSH67_UNSAFE], [WARN_OPENSSH72_LEGACY, WARN_CIPHER_MODE]],
			'aes128-ctr': [['3.7,d0.52,l10.4.1']],
			'aes192-ctr': [['3.7,l10.4.1']],
			'aes256-ctr': [['3.7,d0.52,l10.4.1']],
			'aes128-gcm@openssh.com': [['6.2']],
			'aes256-gcm@openssh.com': [['6.2']],
			'chacha20-poly1305@openssh.com': [['6.5'], [], [], [INFO_OPENSSH69_CHACHA]],
		},
		'mac': {
			'none': [['d2013.56'], [FAIL_PLAINTEXT]],
			'hmac-sha1': [['2.1.0,d0.28,l10.2'], [], [WARN_ENCRYPT_AND_MAC, WARN_HASH_WEAK]],
			'hmac-sha1-96': [['2.5.0,d0.47', '6.6', '7.1'], [FAIL_OPENSSH67_UNSAFE], [WARN_OPENSSH72_LEGACY, WARN_ENCRYPT_AND_MAC, WARN_HASH_WEAK]],
			'hmac-sha2-256': [['5.9,d2013.56,l10.7.0'], [], [WARN_ENCRYPT_AND_MAC]],
			'hmac-sha2-256-96': [['5.9', '6.0'], [FAIL_OPENSSH61_REMOVE], [WARN_ENCRYPT_AND_MAC]],
			'hmac-sha2-512': [['5.9,d2013.56,l10.7.0'], [], [WARN_ENCRYPT_AND_MAC]],
			'hmac-sha2-512-96': [['5.9', '6.0'], [FAIL_OPENSSH61_REMOVE], [WARN_ENCRYPT_AND_MAC]],
			'hmac-md5': [['2.1.0,d0.28', '6.6', '7.1'], [FAIL_OPENSSH67_UNSAFE], [WARN_OPENSSH72_LEGACY, WARN_ENCRYPT_AND_MAC, WARN_HASH_WEAK]],
			'hmac-md5-96': [['2.5.0', '6.6', '7.1'], [FAIL_OPENSSH67_UNSAFE], [WARN_OPENSSH72_LEGACY, WARN_ENCRYPT_AND_MAC, WARN_HASH_WEAK]],
			'hmac-ripemd160': [['2.5.0', '6.6', '7.1'], [FAIL_OPENSSH67_UNSAFE], [WARN_OPENSSH72_LEGACY, WARN_ENCRYPT_AND_MAC]],
			'hmac-ripemd160@openssh.com': [['2.1.0', '6.6', '7.1'], [FAIL_OPENSSH67_UNSAFE], [WARN_OPENSSH72_LEGACY, WARN_ENCRYPT_AND_MAC]],
			'umac-64@openssh.com': [['4.7'], [], [WARN_ENCRYPT_AND_MAC, WARN_TAG_SIZE]],
			'umac-128@openssh.com': [['6.2'], [], [WARN_ENCRYPT_AND_MAC]],
			'hmac-sha1-etm@openssh.com': [['6.2'], [], [WARN_HASH_WEAK]],
			'hmac-sha1-96-etm@openssh.com': [['6.2', '6.6', None], [FAIL_OPENSSH67_UNSAFE], [WARN_HASH_WEAK]],
			'hmac-sha2-256-etm@openssh.com': [['6.2']],
			'hmac-sha2-512-etm@openssh.com': [['6.2']],
			'hmac-md5-etm@openssh.com': [['6.2', '6.6', '7.1'], [FAIL_OPENSSH67_UNSAFE], [WARN_OPENSSH72_LEGACY, WARN_HASH_WEAK]],
			'hmac-md5-96-etm@openssh.com': [['6.2', '6.6', '7.1'], [FAIL_OPENSSH67_UNSAFE], [WARN_OPENSSH72_LEGACY, WARN_HASH_WEAK]],
			'hmac-ripemd160-etm@openssh.com': [['6.2', '6.6', '7.1'], [FAIL_OPENSSH67_UNSAFE], [WARN_OPENSSH72_LEGACY]],
			'umac-64-etm@openssh.com': [['6.2'], [], [WARN_TAG_SIZE]],
			'umac-128-etm@openssh.com': [['6.2']],
		}
	}  # type: Dict[str, Dict[str, List[List[str]]]]


def get_ssh_version(version_desc):
	# type: (str) -> Tuple[str, str]
	if version_desc.startswith('d'):
		return (SSH.Product.DropbearSSH, version_desc[1:])
	elif version_desc.startswith('l1'):
		return (SSH.Product.LibSSH, version_desc[2:])
	else:
		return (SSH.Product.OpenSSH, version_desc)


def get_alg_timeframe(versions, for_server=True, result=None):
	# type: (List[str], bool, Optional[Dict[str, List[Optional[str]]]]) -> Dict[str, List[Optional[str]]]
	result = result or {}
	vlen = len(versions)
	for i in range(3):
		if i > vlen - 1:
			if i == 2 and vlen > 1:
				cversions = versions[1]
			else:
				continue
		else:
			cversions = versions[i]
		if cversions is None:
			continue
		for v in cversions.split(','):
			ssh_prefix, ssh_version = get_ssh_version(v)
			if not ssh_version:
				continue
			if ssh_version.endswith('C'):
				if for_server:
					continue
				ssh_version = ssh_version[:-1]
			if ssh_prefix not in result:
				result[ssh_prefix] = [None, None, None]
			prev, push = result[ssh_prefix][i], False
			if prev is None:
				push = True
			elif i == 0 and prev < ssh_version:
				push = True
			elif i > 0 and prev > ssh_version:
				push = True
			if push:
				result[ssh_prefix][i] = ssh_version
	return result


def get_ssh_timeframe(alg_pairs, for_server=True):
	# type: (List[Tuple[int, Dict[str, Dict[str, List[List[str]]]], List[Tuple[str, List[text_type]]]]], bool) -> Dict[str, List[Optional[str]]]
	timeframe = {}  # type: Dict[str, List[Optional[str]]]
	for alg_pair in alg_pairs:
		alg_db = alg_pair[1]
		for alg_set in alg_pair[2]:
			alg_type, alg_list = alg_set
			for alg_name in alg_list:
				alg_name_native = utils.to_ntext(alg_name)
				alg_desc = alg_db[alg_type].get(alg_name_native)
				if alg_desc is None:
					continue
				versions = alg_desc[0]
				timeframe = get_alg_timeframe(versions, for_server, timeframe)
	return timeframe


def get_alg_since_text(versions):
	# type: (List[str]) -> text_type
	tv = []
	if len(versions) == 0 or versions[0] is None:
		return None
	for v in versions[0].split(','):
		ssh_prefix, ssh_version = get_ssh_version(v)
		if not ssh_version:
			continue
		if ssh_prefix in [SSH.Product.LibSSH]:
			continue
		if ssh_version.endswith('C'):
			ssh_version = '{0} (client only)'.format(ssh_version[:-1])
		tv.append('{0} {1}'.format(ssh_prefix, ssh_version))
	if len(tv) == 0:
		return None
	return 'available since ' + ', '.join(tv).rstrip(', ')


def get_alg_pairs(kex, pkm):
	# type: (Optional[SSH2.Kex], Optional[SSH1.PublicKeyMessage]) -> List[Tuple[int, Dict[str, Dict[str, List[List[str]]]], List[Tuple[str, List[text_type]]]]]
	alg_pairs = []
	if pkm is not None:
		alg_pairs.append((1, SSH1.KexDB.ALGORITHMS,
		                  [('key', [u'ssh-rsa1']),
		                   ('enc', pkm.supported_ciphers),
		                   ('aut', pkm.supported_authentications)]))
	if kex is not None:
		alg_pairs.append((2, KexDB.ALGORITHMS,
		                  [('kex', kex.kex_algorithms),
		                   ('key', kex.key_algorithms),
		                   ('enc', kex.server.encryption),
		                   ('mac', kex.server.mac)]))
	return alg_pairs


def get_alg_recommendations(software, kex, pkm, for_server=True):
	# type: (SSH.Software, SSH2.Kex, SSH1.PublicKeyMessage, bool) -> Tuple[SSH.Software, Dict[int, Dict[str, Dict[str, Dict[str, int]]]]]
	# pylint: disable=too-many-locals,too-many-statements
	alg_pairs = get_alg_pairs(kex, pkm)
	vproducts = [SSH.Product.OpenSSH,
	             SSH.Product.DropbearSSH,
	             SSH.Product.LibSSH]
	if software is not None:
		if software.product not in vproducts:
			software = None
	if software is None:
		ssh_timeframe = get_ssh_timeframe(alg_pairs, for_server)
		for product in vproducts:
			if product not in ssh_timeframe:
				continue
			version = ssh_timeframe[product][0]
			if version is not None:
				software = SSH.Software(None, product, version, None, None)
				break
	rec = {}  # type: Dict[int, Dict[str, Dict[str, Dict[str, int]]]]
	if software is None:
		return software, rec
	for alg_pair in alg_pairs:
		sshv, alg_db = alg_pair[0], alg_pair[1]
		rec[sshv] = {}
		for alg_set in alg_pair[2]:
			alg_type, alg_list = alg_set
			if alg_type == 'aut':
				continue
			rec[sshv][alg_type] = {'add': {}, 'del': {}}
			for n, alg_desc in alg_db[alg_type].items():
				if alg_type == 'key' and '-cert-' in n:
					continue
				versions = alg_desc[0]
				if len(versions) == 0 or versions[0] is None:
					continue
				matches = False
				for v in versions[0].split(','):
					ssh_prefix, ssh_version = get_ssh_version(v)
					if not ssh_version:
						continue
					if ssh_prefix != software.product:
						continue
					if ssh_version.endswith('C'):
						if for_server:
							continue
						ssh_version = ssh_version[:-1]
					if software.compare_version(ssh_version) < 0:
						continue
					matches = True
					break
				if not matches:
					continue
				adl, faults = len(alg_desc), 0
				for i in range(1, 3):
					if not adl > i:
						continue
					fc = len(alg_desc[i])
					if fc > 0:
						faults += pow(10, 2 - i) * fc
				if n not in alg_list:
					if faults > 0:
						continue
					rec[sshv][alg_type]['add'][n] = 0
				else:
					if faults == 0:
						continue
					if n == 'diffie-hellman-group-exchange-sha256':
						if software.compare_version('7.3') < 0:
							continue
					rec[sshv][alg_type]['del'][n] = faults
			add_count = len(rec[sshv][alg_type]['add'])
			del_count = len(rec[sshv][alg_type]['del'])
			new_alg_count = len(alg_list) + add_count - del_count
			if new_alg_count < 1 and del_count > 0:
				mf = min(rec[sshv][alg_type]['del'].values())
				new_del = {}
				for k, cf in rec[sshv][alg_type]['del'].items():
					if cf != mf:
						new_del[k] = cf
				if del_count != len(new_del):
					rec[sshv][alg_type]['del'] = new_del
					new_alg_count += del_count - len(new_del)
			if new_alg_count < 1:
				del rec[sshv][alg_type]
			else:
				if add_count == 0:
					del rec[sshv][alg_type]['add']
				if del_count == 0:
					del rec[sshv][alg_type]['del']
				if len(rec[sshv][alg_type]) == 0:
					del rec[sshv][alg_type]
		if len(rec[sshv]) == 0:
			del rec[sshv]
	return software, rec


def output_algorithms(title, alg_db, alg_type, algorithms, maxlen=0):
	# type: (str, Dict[str, Dict[str, List[List[str]]]], str, List[text_type], int) -> None
	with OutputBuffer() as obuf:
		for algorithm in algorithms:
			output_algorithm(alg_db, alg_type, algorithm, maxlen)
	if len(obuf) > 0:
		out.head('# ' + title)
		obuf.flush()
		out.sep()


def output_algorithm(alg_db, alg_type, alg_name, alg_max_len=0):
	# type: (Dict[str, Dict[str, List[List[str]]]], str, text_type, int) -> None
	prefix = '(' + alg_type + ') '
	if alg_max_len == 0:
		alg_max_len = len(alg_name)
	padding = '' if out.batch else ' ' * (alg_max_len - len(alg_name))
	texts = []
	if len(alg_name.strip()) == 0:
		return
	alg_name_native = utils.to_ntext(alg_name)
	if alg_name_native in alg_db[alg_type]:
		alg_desc = alg_db[alg_type][alg_name_native]
		ldesc = len(alg_desc)
		for idx, level in enumerate(['fail', 'warn', 'info']):
			if level == 'info':
				versions = alg_desc[0]
				since_text = get_alg_since_text(versions)
				if since_text:
					texts.append((level, since_text))
			idx = idx + 1
			if ldesc > idx:
				for t in alg_desc[idx]:
					texts.append((level, t))
		if len(texts) == 0:
			texts.append(('info', ''))
	else:
		texts.append(('warn', 'unknown algorithm'))
	first = True
	for (level, text) in texts:
		f = getattr(out, level)
		text = '[' + level + '] ' + text
		if first:
			if first and level == 'info':
				f = out.good
			f(prefix + alg_name + padding + ' -- ' + text)
			first = False
		else:
			if out.verbose:
				f(prefix + alg_name + padding + ' -- ' + text)
			else:
				f(' ' * len(prefix + alg_name) + padding + ' `- ' + text)


def output_compatibility(kex, pkm, for_server=True):
	# type: (Optional[SSH2.Kex], Optional[SSH1.PublicKeyMessage], bool) -> None
	alg_pairs = get_alg_pairs(kex, pkm)
	ssh_timeframe = get_ssh_timeframe(alg_pairs, for_server)
	vp = 1 if for_server else 2
	comp_text = []
	for sshd_name in [SSH.Product.OpenSSH, SSH.Product.DropbearSSH]:
		if sshd_name not in ssh_timeframe:
			continue
		v = ssh_timeframe[sshd_name]
		if v[vp] is None:
			comp_text.append('{0} {1}+'.format(sshd_name, v[0]))
		elif v[0] == v[vp]:
			comp_text.append('{0} {1}'.format(sshd_name, v[0]))
		else:
			if v[vp] < v[0]:
				tfmt = '{0} {1}+ (some functionality from {2})'
			else:
				tfmt = '{0} {1}-{2}'
			comp_text.append(tfmt.format(sshd_name, v[0], v[vp]))
	if len(comp_text) > 0:
		out.good('(gen) compatibility: ' + ', '.join(comp_text))


def output_security_sub(sub, software, padlen):
	# type: (str, SSH.Software, int) -> None
	secdb = SSH.Security.CVE if sub == 'cve' else SSH.Security.TXT
	if software is None or software.product not in secdb:
		return
	for line in secdb[software.product]:
		vfrom, vtill = line[0:2]  # type: str, str
		if not software.between_versions(vfrom, vtill):
			continue
		target, name = line[2:4]  # type: int, str
		is_server, is_client = target & 1 == 1, target & 2 == 2
		is_local = target & 4 == 4
		if not is_server:
			continue
		p = '' if out.batch else ' ' * (padlen - len(name))
		if sub == 'cve':
			cvss, descr = line[4:6]  # type: float, str
			out.fail('(cve) {0}{1} -- ({2}) {3}'.format(name, p, cvss, descr))
		else:
			descr = line[4]
			out.fail('(sec) {0}{1} -- {2}'.format(name, p, descr))


def output_security(banner, padlen):
	# type: (SSH.Banner, int) -> None
	with OutputBuffer() as obuf:
		if banner:
			software = SSH.Software.parse(banner)
			output_security_sub('cve', software, padlen)
			output_security_sub('txt', software, padlen)
	if len(obuf) > 0:
		out.head('# security')
		obuf.flush()
		out.sep()


def output_fingerprint(kex, pkm, sha256=True, padlen=0):
	# type: (Optional[SSH2.Kex], Optional[SSH1.PublicKeyMessage], bool, int) -> None
	with OutputBuffer() as obuf:
		fps = []
		if pkm is not None:
			name = 'ssh-rsa1'
			fp = SSH.Fingerprint(pkm.host_key_fingerprint_data)
			bits = pkm.host_key_bits
			fps.append((name, fp, bits))
		for fpp in fps:
			name, fp, bits = fpp
			fpo = fp.sha256 if sha256 else fp.md5
			p = '' if out.batch else ' ' * (padlen - len(name))
			out.good('(fin) {0}{1} -- {2} {3}'.format(name, p, bits, fpo))
	if len(obuf) > 0:
		out.head('# fingerprints')
		obuf.flush()
		out.sep()


def output_recommendations(software, kex, pkm, padlen=0):
	# type: (SSH.Software, SSH2.Kex, SSH1.PublicKeyMessage, int) -> None
	for_server = True
	with OutputBuffer() as obuf:
		software, alg_rec = get_alg_recommendations(software, kex, pkm, for_server)
		for sshv in range(2, 0, -1):
			if sshv not in alg_rec:
				continue
			for alg_type in ['kex', 'key', 'enc', 'mac']:
				if alg_type not in alg_rec[sshv]:
					continue
				for action in ['del', 'add']:
					if action not in alg_rec[sshv][alg_type]:
						continue
					for name in alg_rec[sshv][alg_type][action]:
						p = '' if out.batch else ' ' * (padlen - len(name))
						if action == 'del':
							an, sg, fn = 'remove', '-', out.warn
							if alg_rec[sshv][alg_type][action][name] >= 10:
								fn = out.fail
						else:
							an, sg, fn = 'append', '+', out.good
						b = '(SSH{0})'.format(sshv) if sshv == 1 else ''
						fm = '(rec) {0}{1}{2}-- {3} algorithm to {4} {5}'
						fn(fm.format(sg, name, p, alg_type, an, b))
	if len(obuf) > 0:
		title = '(for {0})'.format(software.display(False)) if software else ''
		out.head('# algorithm recommendations {0}'.format(title))
		obuf.flush()
		out.sep()


def output(banner, header, kex=None, pkm=None):
	# type: (Optional[SSH.Banner], List[text_type], Optional[SSH2.Kex], Optional[SSH1.PublicKeyMessage]) -> None
	sshv = 1 if pkm else 2
	with OutputBuffer() as obuf:
		if len(header) > 0:
			out.info('(gen) header: ' + '\n'.join(header))
		if banner is not None:
			out.good('(gen) banner: {0}'.format(banner))
			if not banner.valid_ascii:
				# NOTE: RFC 4253, Section 4.2
				out.warn('(gen) banner contains non-printable ASCII')
			if sshv == 1 or banner.protocol[0] == 1:
				out.fail('(gen) protocol SSH1 enabled')
			software = SSH.Software.parse(banner)
			if software is not None:
				out.good('(gen) software: {0}'.format(software))
		else:
			software = None
		output_compatibility(kex, pkm)
		if kex is not None:
			compressions = [x for x in kex.server.compression if x != 'none']
			if len(compressions) > 0:
				cmptxt = 'enabled ({0})'.format(', '.join(compressions))
			else:
				cmptxt = 'disabled'
			out.good('(gen) compression: {0}'.format(cmptxt))
	if len(obuf) > 0:
		out.head('# general')
		obuf.flush()
		out.sep()
	ml, maxlen = lambda l: max(len(i) for i in l), 0
	if pkm is not None:
		maxlen = max(ml(pkm.supported_ciphers),
		             ml(pkm.supported_authentications),
		             maxlen)
	if kex is not None:
		maxlen = max(ml(kex.kex_algorithms),
		             ml(kex.key_algorithms),
		             ml(kex.server.encryption),
		             ml(kex.server.mac),
		             maxlen)
	maxlen += 1
	output_security(banner, maxlen)
	if pkm is not None:
		adb = SSH1.KexDB.ALGORITHMS
		ciphers = pkm.supported_ciphers
		auths = pkm.supported_authentications
		title, atype = 'SSH1 host-key algorithms', 'key'
		output_algorithms(title, adb, atype, ['ssh-rsa1'], maxlen)
		title, atype = 'SSH1 encryption algorithms (ciphers)', 'enc'
		output_algorithms(title, adb, atype, ciphers, maxlen)
		title, atype = 'SSH1 authentication types', 'aut'
		output_algorithms(title, adb, atype, auths, maxlen)
	if kex is not None:
		adb = KexDB.ALGORITHMS
		title, atype = 'key exchange algorithms', 'kex'
		output_algorithms(title, adb, atype, kex.kex_algorithms, maxlen)
		title, atype = 'host-key algorithms', 'key'
		output_algorithms(title, adb, atype, kex.key_algorithms, maxlen)
		title, atype = 'encryption algorithms (ciphers)', 'enc'
		output_algorithms(title, adb, atype, kex.server.encryption, maxlen)
		title, atype = 'message authentication code algorithms', 'mac'
		output_algorithms(title, adb, atype, kex.server.mac, maxlen)
	output_recommendations(software, kex, pkm, maxlen)
	output_fingerprint(kex, pkm, True, maxlen)


class Utils(object):
	@classmethod
	def _type_err(cls, v, target):
		# type: (Any, text_type) -> TypeError
		return TypeError('cannot convert {0} to {1}'.format(type(v), target))
	
	@classmethod
	def to_bytes(cls, v, enc='utf-8'):
		# type: (Union[binary_type, text_type], str) -> binary_type
		if isinstance(v, binary_type):
			return v
		elif isinstance(v, text_type):
			return v.encode(enc)
		raise cls._type_err(v, 'bytes')
	
	@classmethod
	def to_utext(cls, v, enc='utf-8'):
		# type: (Union[text_type, binary_type], str) -> text_type
		if isinstance(v, text_type):
			return v
		elif isinstance(v, binary_type):
			return v.decode(enc)
		raise cls._type_err(v, 'unicode text')
	
	@classmethod
	def to_ntext(cls, v, enc='utf-8'):
		# type: (Union[text_type, binary_type], str) -> str
		if isinstance(v, str):
			return v
		elif isinstance(v, text_type):
			return v.encode(enc)
		elif isinstance(v, binary_type):
			return v.decode(enc)
		raise cls._type_err(v, 'native text')
	
	@classmethod
	def is_ascii(cls, v):
		# type: (Union[text_type, str]) -> bool
		try:
			if isinstance(v, (text_type, str)):
				v.encode('ascii')
				return True
		except UnicodeEncodeError:
			pass
		return False
	
	@classmethod
	def to_ascii(cls, v, errors='replace'):
		# type: (Union[text_type, str], str) -> str
		if isinstance(v, (text_type, str)):
			return cls.to_ntext(v.encode('ascii', errors))
		raise cls._type_err(v, 'ascii')
	
	@classmethod
	def unique_seq(cls, seq):
		# type: (Sequence[Any]) -> Sequence[Any]
		seen = set()  # type: Set[Any]
		
		def _seen_add(x):
			# type: (Any) -> bool
			seen.add(x)
			return False
		
		if isinstance(seq, tuple):
			return tuple(x for x in seq if x not in seen and not _seen_add(x))
		else:
			return [x for x in seq if x not in seen and not _seen_add(x)]
		
	@staticmethod
	def parse_int(v):
		# type: (Any) -> int
		try:
			return int(v)
		except:  # pylint: disable=bare-except
			return 0


def audit(aconf, sshv=None):
	# type: (AuditConf, Optional[int]) -> None
	out.batch = aconf.batch
	out.colors = aconf.colors
	out.verbose = aconf.verbose
	out.minlevel = aconf.minlevel
	s = SSH.Socket(aconf.host, aconf.port)
	s.connect(aconf.ipvo)
	if sshv is None:
		sshv = 2 if aconf.ssh2 else 1
	err = None
	banner, header = s.get_banner(sshv)
	if banner is None:
		err = '[exception] did not receive banner.'
	if err is None:
		packet_type, payload = s.read_packet(sshv)
		if packet_type < 0:
			try:
				payload_txt = payload.decode('utf-8') if payload else u'empty'
			except UnicodeDecodeError:
				payload_txt = u'"{0}"'.format(repr(payload).lstrip('b')[1:-1])
			if payload_txt == u'Protocol major versions differ.':
				if sshv == 2 and aconf.ssh1:
					audit(aconf, 1)
					return
			err = '[exception] error reading packet ({0})'.format(payload_txt)
		else:
			err_pair = None
			if sshv == 1 and packet_type != SSH.Protocol.SMSG_PUBLIC_KEY:
				err_pair = ('SMSG_PUBLIC_KEY', SSH.Protocol.SMSG_PUBLIC_KEY)
			elif sshv == 2 and packet_type != SSH.Protocol.MSG_KEXINIT:
				err_pair = ('MSG_KEXINIT', SSH.Protocol.MSG_KEXINIT)
			if err_pair is not None:
				fmt = '[exception] did not receive {0} ({1}), ' + \
				      'instead received unknown message ({2})'
				err = fmt.format(err_pair[0], err_pair[1], packet_type)
	if err:
		output(banner, header)
		out.fail(err)
		sys.exit(1)
	if sshv == 1:
		pkm = SSH1.PublicKeyMessage.parse(payload)
		output(banner, header, pkm=pkm)
	elif sshv == 2:
		kex = SSH2.Kex.parse(payload)
		output(banner, header, kex=kex)


utils = Utils()
out = Output()
if __name__ == '__main__':  # pragma: nocover
	conf = AuditConf.from_cmdline(sys.argv[1:], usage)
	audit(conf)<|MERGE_RESOLUTION|>--- conflicted
+++ resolved
@@ -26,9 +26,6 @@
 from __future__ import print_function
 import os, io, sys, socket, struct, random, errno, getopt, re, hashlib, base64
 
-<<<<<<< HEAD
-VERSION = 'v1.6.0'
-=======
 VERSION = 'v1.6.1.dev'
 
 if sys.version_info >= (3,):  # pragma: nocover
@@ -51,7 +48,6 @@
 	colorama_init()  # pragma: nocover
 except ImportError:  # pragma: nocover
 	pass
->>>>>>> 4fbd339c
 
 
 def usage(err=None):
